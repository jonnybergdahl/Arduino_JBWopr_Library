--- conflicted
+++ resolved
@@ -86,13 +86,8 @@
 JBWoprDevice wopr;
 
 void setup() {
-<<<<<<< HEAD
-	// configure the JBWoprDevice class
-	JBWoprConfiguration* config = wopr.getConfiguration();
-=======
-    // Configure the JBWoprDevice class
+    // configure the JBWoprDevice class
     JBWoprConfiguration* config = wopr.getConfiguration();
->>>>>>> f9120913
     config->timeFormat = "%H %M %s";
     config->dateFormat = "%Y-%m-%d";
     config->displayBrightness = 50;
